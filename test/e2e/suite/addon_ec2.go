package suite

import (
	"context"

	"github.com/aws/aws-sdk-go-v2/service/acmpca"
	awspcaclientset "github.com/cert-manager/aws-privateca-issuer/pkg/clientset/v1beta1"
	certmanagerclientset "github.com/cert-manager/cert-manager/pkg/client/clientset/versioned"
	"k8s.io/apimachinery/pkg/labels"
	"k8s.io/apimachinery/pkg/selection"
	metricsv1beta1 "k8s.io/metrics/pkg/client/clientset/versioned"

	"github.com/aws/eks-hybrid/test/e2e/addon"
	"github.com/aws/eks-hybrid/test/e2e/ssm"
)

const (
	defaultCertName                   = "test-cert"
	defaultCertNamespace              = "cert-test"
	defaultIssuerName                 = "selfsigned-issuer"
	defaultCertSecretName             = "selfsigned-cert-tls"
	defaultNodeMonitoringAgentCommand = "echo 'watchdog: BUG: soft lockup - CPU#6 stuck for 23s! [VM Thread:4054]' | sudo tee -a /dev/kmsg"
	defaultNvidiaDevicePluginCommand  = "nvidia-smi"
)

// AddonEc2Test is a wrapper around the fields needed for addon tests
// that decouples the PeeredVPCTest from specific addon test implementations.
type AddonEc2Test struct {
	*PeeredVPCTest
}

// NewNodeMonitoringAgentTest creates a new NodeMonitoringAgentTest
func (a *AddonEc2Test) NewNodeMonitoringAgentTest() *addon.NodeMonitoringAgentTest {
	commandRunner := ssm.NewStandardLinuxSSHOnSSMCommandRunner(a.SSMClient, a.JumpboxInstanceId, a.Logger)
	labelReq, _ := labels.NewRequirement("os.bottlerocket.aws/version", selection.DoesNotExist, []string{})
	return &addon.NodeMonitoringAgentTest{
		Cluster:       a.Cluster.Name,
		K8S:           a.k8sClient,
		EKSClient:     a.eksClient,
		K8SConfig:     a.K8sClientConfig,
		Logger:        a.Logger,
		Command:       defaultNodeMonitoringAgentCommand,
		CommandRunner: commandRunner,
		NodeFilter:    labels.NewSelector().Add(*labelReq),
	}
}

// NewVerifyPodIdentityAddon creates a new VerifyPodIdentityAddon
func (a *AddonEc2Test) NewVerifyPodIdentityAddon(nodeName string) *addon.VerifyPodIdentityAddon {
	return &addon.VerifyPodIdentityAddon{
		Cluster:             a.Cluster.Name,
		NodeName:            nodeName,
		PodIdentityS3Bucket: a.podIdentityS3Bucket,
		K8S:                 a.k8sClient,
		EKSClient:           a.eksClient,
		IAMClient:           a.iamClient,
		S3Client:            a.s3Client,
		Logger:              a.Logger,
		K8SConfig:           a.K8sClientConfig,
		Region:              a.Cluster.Region,
	}
}

// NewKubeStateMetricsTest creates a new KubeStateMetricsTest
func (a *AddonEc2Test) NewKubeStateMetricsTest() *addon.KubeStateMetricsTest {
	return &addon.KubeStateMetricsTest{
		Cluster:   a.Cluster.Name,
		K8S:       a.k8sClient,
		EKSClient: a.eksClient,
		K8SConfig: a.K8sClientConfig,
		Logger:    a.Logger,
	}
}

// NewMetricsServerTest creates a new MetricsServerTest
func (a *AddonEc2Test) NewMetricsServerTest() *addon.MetricsServerTest {
	metricsClient, err := metricsv1beta1.NewForConfig(a.K8sClientConfig)
	if err != nil {
		a.Logger.Error(err, "Failed to create metrics client")
	}
	return &addon.MetricsServerTest{
		Cluster:       a.Cluster.Name,
		K8S:           a.k8sClient,
		EKSClient:     a.eksClient,
		Logger:        a.Logger,
		MetricsClient: metricsClient,
	}
}

// NewPrometheusNodeExporterTest creates a new PrometheusNodeExporterTest
func (a *AddonEc2Test) NewPrometheusNodeExporterTest() *addon.PrometheusNodeExporterTest {
	return &addon.PrometheusNodeExporterTest{
		Cluster:   a.Cluster.Name,
		K8S:       a.k8sClient,
		EKSClient: a.eksClient,
		K8SConfig: a.K8sClientConfig,
		Logger:    a.Logger,
	}
}

// NewNvidiaDevicePluginTest creates a new NvidiaDevicePluginTest
func (a *AddonEc2Test) NewNvidiaDevicePluginTest(nodeName string) *addon.NvidiaDevicePluginTest {
	commandRunner := ssm.NewStandardLinuxSSHOnSSMCommandRunner(a.SSMClient, a.JumpboxInstanceId, a.Logger)
	return &addon.NvidiaDevicePluginTest{
		Cluster:       a.Cluster.Name,
		K8S:           a.k8sClient,
		EKSClient:     a.eksClient,
		K8SConfig:     a.K8sClientConfig,
		Logger:        a.Logger,
		Command:       defaultNvidiaDevicePluginCommand,
		CommandRunner: commandRunner,
		NodeName:      nodeName,
	}
}

// NewCertManagerTest creates a new CertManagerTest
func (a *AddonEc2Test) NewCertManagerTest(ctx context.Context) *addon.CertManagerTest {
	// Create cert-manager client
	certClient, err := certmanagerclientset.NewForConfig(a.K8sClientConfig)
	if err != nil {
		a.Logger.Error(err, "Failed to create cert-manager client")
	}

	// Create AWS PCA client
	k8sPcaClient, err := awspcaclientset.NewForConfig(a.K8sClientConfig)
	if err != nil {
		a.Logger.Error(err, "Failed to create AWS PCA client")
	}

	// Create PCA service client
	pcaClient := acmpca.NewFromConfig(a.aws)

	// Get pod identity role ARN
	podIdentityRoleArn, err := addon.PodIdentityRole(ctx, a.iamClient, a.Cluster.Name)
	if err != nil {
		a.Logger.Error(err, "Failed to get pod identity role ARN")
	}

	// Create PCA Issuer test
	pcaIssuer := &addon.PCAIssuerTest{
		Cluster:            a.Cluster.Name,
		Namespace:          "cert-test",
		K8S:                a.k8sClient,
		EKSClient:          a.eksClient,
		CertClient:         certClient,
		K8sPcaClient:       k8sPcaClient,
		PCAClient:          pcaClient,
		Region:             a.Cluster.Region,
		PodIdentityRoleArn: podIdentityRoleArn,
		Logger:             a.Logger,
	}

	return &addon.CertManagerTest{
<<<<<<< HEAD
		Cluster:    a.Cluster.Name,
		K8S:        a.k8sClient,
		EKSClient:  a.eksClient,
		K8SConfig:  a.K8sClientConfig,
		Logger:     a.Logger,
		CertClient: certClient,
		PCAIssuer:  pcaIssuer,
=======
		Cluster:        a.Cluster.Name,
		K8S:            a.k8sClient,
		EKSClient:      a.eksClient,
		K8SConfig:      a.K8sClientConfig,
		Logger:         a.Logger,
		CertClient:     certClient,
		CertName:       defaultCertName,
		CertNamespace:  defaultCertNamespace,
		CertSecretName: defaultCertSecretName,
		IssuerName:     defaultIssuerName,
>>>>>>> 8a530567
	}
}<|MERGE_RESOLUTION|>--- conflicted
+++ resolved
@@ -151,25 +151,16 @@
 	}
 
 	return &addon.CertManagerTest{
-<<<<<<< HEAD
-		Cluster:    a.Cluster.Name,
-		K8S:        a.k8sClient,
-		EKSClient:  a.eksClient,
-		K8SConfig:  a.K8sClientConfig,
-		Logger:     a.Logger,
-		CertClient: certClient,
-		PCAIssuer:  pcaIssuer,
-=======
 		Cluster:        a.Cluster.Name,
 		K8S:            a.k8sClient,
 		EKSClient:      a.eksClient,
 		K8SConfig:      a.K8sClientConfig,
 		Logger:         a.Logger,
 		CertClient:     certClient,
+		PCAIssuer:      pcaIssuer,
 		CertName:       defaultCertName,
 		CertNamespace:  defaultCertNamespace,
 		CertSecretName: defaultCertSecretName,
 		IssuerName:     defaultIssuerName,
->>>>>>> 8a530567
 	}
 }